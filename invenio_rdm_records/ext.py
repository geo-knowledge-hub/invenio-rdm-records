# -*- coding: utf-8 -*-
#
# Copyright (C) 2019-2022 CERN.
# Copyright (C) 2019-2021 Northwestern University.
# Copyright (C) 2022 Universität Hamburg.
#
# Invenio-RDM-Records is free software; you can redistribute it and/or modify
# it under the terms of the MIT License; see LICENSE file for more details.

"""DataCite-based data model for Invenio."""

import warnings

from flask import flash, g, request, session
from flask_babelex import _
from flask_iiif import IIIF
from flask_principal import identity_loaded
from invenio_records_resources.resources.files import FileResource
from invenio_records_resources.services import FileService
from itsdangerous import SignatureExpired

from invenio_rdm_records.oaiserver.resources.config import OAIPMHServerResourceConfig
from invenio_rdm_records.oaiserver.resources.resources import OAIPMHServerResource
from invenio_rdm_records.oaiserver.services.config import OAIPMHServerServiceConfig
from invenio_rdm_records.oaiserver.services.services import OAIPMHServerService

from . import config
from .resources import (
    IIIFResource,
    IIIFResourceConfig,
    RDMDraftFilesResourceConfig,
    RDMParentRecordLinksResource,
    RDMParentRecordLinksResourceConfig,
    RDMRecordFilesResourceConfig,
    RDMRecordResource,
    RDMRecordResourceConfig,
)
from .secret_links import LinkNeed, SecretLink
from .services import (
    IIIFService,
    RDMFileDraftServiceConfig,
    RDMFileRecordServiceConfig,
    RDMRecordService,
    RDMRecordServiceConfig,
    SecretLinkService,
)
from .services.pids import PIDManager, PIDsService
from .services.review.service import ReviewService
from .services.schemas.metadata_extensions import MetadataExtensions

from .customizations import load_config_class


def verify_token():
    """Verify the token and store it in the session if it's valid."""
    token = request.args.get("token", None)
    if token:
        try:
            data = SecretLink.load_token(token)
            if data:
                session["rdm-records-token"] = data

                # the identity is loaded before this handler is executed
                # so if we want the initial request to be authorized,
                # we need to add the LinkNeed here
                if hasattr(g, "identity"):
                    g.identity.provides.add(LinkNeed(data["id"]))

        except SignatureExpired:
            session.pop("rdm-records-token", None)
            flash(_("Your shared link has expired."))


@identity_loaded.connect
def on_identity_loaded(sender, identity):
    """Add the secret link token need to the freshly loaded Identity."""
    token_data = session.get("rdm-records-token")
    if token_data:
        identity.provides.add(LinkNeed(token_data["id"]))


class InvenioRDMRecords(object):
    """Invenio-RDM-Records extension."""

    def __init__(self, app=None):
        """Extension initialization."""
        if app:
            self.init_app(app)

    def init_app(self, app):
        """Flask application initialization."""
        self.init_config(app)
        self.metadata_extensions = MetadataExtensions(
            app.config["RDM_RECORDS_METADATA_NAMESPACES"],
            app.config["RDM_RECORDS_METADATA_EXTENSIONS"],
        )
        self.init_services(app)
        self.init_resource(app)
        app.before_request(verify_token)
        app.extensions["invenio-rdm-records"] = self
        # Load flask IIIF
        IIIF(app)

    def init_config(self, app):
        """Initialize configuration."""
        supported_configurations = [
            "FILES_REST_PERMISSION_FACTORY",
            "RECORDS_REFRESOLVER_CLS",
            "RECORDS_REFRESOLVER_STORE",
            "RECORDS_UI_ENDPOINTS",
            "THEME_SITEURL",
        ]

        for k in dir(config):
<<<<<<< HEAD
            if k in supported_configurations or k.startswith('RDM_') \
                or k.startswith('DATACITE_'):
=======
            if (
                k in supported_configurations
                or k.startswith("RDM_")
                or k.startswith("DATACITE_")
            ):
>>>>>>> f7c8a643
                app.config.setdefault(k, getattr(config, k))

        # Deprecations
        # Remove when v6.0 LTS is no longer supported.
        deprecated = [
            ("RDM_RECORDS_DOI_DATACITE_ENABLED", "DATACITE_ENABLED"),
            ("RDM_RECORDS_DOI_DATACITE_USERNAME", "DATACITE_USERNAME"),
            ("RDM_RECORDS_DOI_DATACITE_PASSWORD", "DATACITE_PASSWORD"),
            ("RDM_RECORDS_DOI_DATACITE_PREFIX", "DATACITE_PREFIX"),
            ("RDM_RECORDS_DOI_DATACITE_TEST_MODE", "DATACITE_TEST_MODE"),
            ("RDM_RECORDS_DOI_DATACITE_FORMAT", "DATACITE_FORMAT"),
        ]
        for old, new in deprecated:
            if new not in app.config:
                if old in app.config:
                    app.config[new] = app.config[old]
                    warnings.warn(
                        f"{old} has been replaced with {new}. "
                        "Please update your config.",
                        DeprecationWarning,
                    )
            else:
                if old in app.config:
                    warnings.warn(
                        f"{old} is deprecated. Please remove it from your "
                        "config as {new} is already set.",
                        DeprecationWarning,
                    )

        self.fix_datacite_configs(app)

    def service_configs(self, app):
        """Customized service configs."""

        class ServiceConfigs:
<<<<<<< HEAD
            record = load_config_class(
                "RDM_RECORD_SERVICE_CFG",
                app,
                default=RDMRecordServiceConfig,
                import_string=True,
                build=True
            )

            file = load_config_class(
                "RDM_FILE_SERVICE_CFG",
                app,
                default=RDMFileRecordServiceConfig,
                import_string=True,
                build=True
            )

            file_draft = load_config_class(
                "RDM_FILE_DRAFT_SERVICE_CFG",
                app,
                default=RDMFileDraftServiceConfig,
                import_string=True,
                build=True
            )

            affiliations = AffiliationsServiceConfig
            names = NamesServiceConfig
            subjects = SubjectsServiceConfig
=======
            record = RDMRecordServiceConfig.build(app)
            file = RDMFileRecordServiceConfig.build(app)
            file_draft = RDMFileDraftServiceConfig.build(app)
            oaipmh_server = OAIPMHServerServiceConfig
>>>>>>> f7c8a643

        return ServiceConfigs

    def resource_configs(self, app):
        """Customized resources configs."""

        class ResourceConfigs:
            record = load_config_class(
                "RDM_RECORD_RESOURCE_CFG",
                app,
                default=RDMRecordResourceConfig,
                import_string=True
            )

            file = load_config_class(
                "RDM_FILE_RESOURCE_CFG",
                app,
                default=RDMRecordFilesResourceConfig,
                import_string=True,
            )

            file_draft = load_config_class(
                "RDM_FILE_DRAFT_RESOURCE_CFG",
                app,
                default=RDMDraftFilesResourceConfig,
                import_string=True,
            )

            parent_link = load_config_class(
                "RDM_PARENT_LINK_RESOURCE_CFG",
                app,
                default=RDMParentRecordLinksResourceConfig,
                import_string=True,
            )

            affiliations = load_config_class(
                "RDM_AFFILIATIONS_RESOURCE_CFG",
                app,
                default=AffiliationsResourceConfig,
                import_string=True,
            )

            names = load_config_class(
                "RDM_NAMES_RESOURCE_CFG",
                app,
                default=NamesResourceConfig,
                import_string=True,
            )

            subjects = load_config_class(
                "RDM_SUBJECTS_RESOURCE_CFG",
                app,
                default=SubjectsResourceConfig,
                import_string=True,
            )

        return ResourceConfigs

    def init_services(self, app):
        """Initialize services."""
        service_configs = self.service_configs(app)

        # Services
        self.records_service = RDMRecordService(
            service_configs.record,
            files_service=FileService(service_configs.file),
            draft_files_service=FileService(service_configs.file_draft),
            secret_links_service=SecretLinkService(service_configs.record),
            pids_service=PIDsService(service_configs.record, PIDManager),
            review_service=ReviewService(service_configs.record),
        )
        self.iiif_service = IIIFService(
            records_service=self.records_service, config=None
        )

        self.oaipmh_server_service = OAIPMHServerService(
            config=service_configs.oaipmh_server,
        )

    def init_resource(self, app):
<<<<<<< HEAD
        """Initialize vocabulary resources."""
        resource_configs = self.resource_configs(app)

=======
        """Initialize resources."""
>>>>>>> f7c8a643
        self.records_resource = RDMRecordResource(
            resource_configs.record,
            self.records_service,
        )

        # Record files resource
        self.record_files_resource = FileResource(
<<<<<<< HEAD
            service=self.records_service.files,
            config=resource_configs.file
=======
            service=self.records_service.files, config=RDMRecordFilesResourceConfig
>>>>>>> f7c8a643
        )

        # Draft files resource
        self.draft_files_resource = FileResource(
<<<<<<< HEAD
            service=self.records_service.draft_files,
            config=resource_configs.file_draft
=======
            service=self.records_service.draft_files, config=RDMDraftFilesResourceConfig
>>>>>>> f7c8a643
        )

        # Parent Records
        self.parent_record_links_resource = RDMParentRecordLinksResource(
<<<<<<< HEAD
            service=self.records_service,
            config=resource_configs.parent_link
        )

        # Vocabularies
        self.affiliations_resource = AffiliationsResource(
            service=self.affiliations_service,
            config=resource_configs.affiliations,
        )
        self.names_resource = NamesResource(
            service=self.names_service,
            config=resource_configs.names,
        )
        self.subjects_resource = SubjectsResource(
            service=self.subjects_service,
            config=resource_configs.subjects,
=======
            service=self.records_service, config=RDMParentRecordLinksResourceConfig
        )

        # OAI-PMH
        self.oaipmh_server_resource = OAIPMHServerResource(
            service=self.oaipmh_server_service,
            config=OAIPMHServerResourceConfig,
        )

        # IIIF
        self.iiif_resource = IIIFResource(
            service=self.iiif_service,
            config=IIIFResourceConfig,
>>>>>>> f7c8a643
        )

    def fix_datacite_configs(self, app):
        """Make sure that the DataCite config items are strings."""
        datacite_config_items = [
            "DATACITE_USERNAME",
            "DATACITE_PASSWORD",
            "DATACITE_FORMAT",
            "DATACITE_PREFIX",
        ]
        for config_item in datacite_config_items:
            if config_item in app.config:
                app.config[config_item] = str(app.config[config_item])<|MERGE_RESOLUTION|>--- conflicted
+++ resolved
@@ -112,16 +112,11 @@
         ]
 
         for k in dir(config):
-<<<<<<< HEAD
-            if k in supported_configurations or k.startswith('RDM_') \
-                or k.startswith('DATACITE_'):
-=======
             if (
                 k in supported_configurations
                 or k.startswith("RDM_")
                 or k.startswith("DATACITE_")
             ):
->>>>>>> f7c8a643
                 app.config.setdefault(k, getattr(config, k))
 
         # Deprecations
@@ -157,7 +152,6 @@
         """Customized service configs."""
 
         class ServiceConfigs:
-<<<<<<< HEAD
             record = load_config_class(
                 "RDM_RECORD_SERVICE_CFG",
                 app,
@@ -185,12 +179,10 @@
             affiliations = AffiliationsServiceConfig
             names = NamesServiceConfig
             subjects = SubjectsServiceConfig
-=======
             record = RDMRecordServiceConfig.build(app)
             file = RDMFileRecordServiceConfig.build(app)
             file_draft = RDMFileDraftServiceConfig.build(app)
             oaipmh_server = OAIPMHServerServiceConfig
->>>>>>> f7c8a643
 
         return ServiceConfigs
 
@@ -271,13 +263,9 @@
         )
 
     def init_resource(self, app):
-<<<<<<< HEAD
         """Initialize vocabulary resources."""
         resource_configs = self.resource_configs(app)
 
-=======
-        """Initialize resources."""
->>>>>>> f7c8a643
         self.records_resource = RDMRecordResource(
             resource_configs.record,
             self.records_service,
@@ -285,27 +273,18 @@
 
         # Record files resource
         self.record_files_resource = FileResource(
-<<<<<<< HEAD
             service=self.records_service.files,
             config=resource_configs.file
-=======
-            service=self.records_service.files, config=RDMRecordFilesResourceConfig
->>>>>>> f7c8a643
         )
 
         # Draft files resource
         self.draft_files_resource = FileResource(
-<<<<<<< HEAD
             service=self.records_service.draft_files,
             config=resource_configs.file_draft
-=======
-            service=self.records_service.draft_files, config=RDMDraftFilesResourceConfig
->>>>>>> f7c8a643
         )
 
         # Parent Records
         self.parent_record_links_resource = RDMParentRecordLinksResource(
-<<<<<<< HEAD
             service=self.records_service,
             config=resource_configs.parent_link
         )
@@ -314,29 +293,23 @@
         self.affiliations_resource = AffiliationsResource(
             service=self.affiliations_service,
             config=resource_configs.affiliations,
-        )
-        self.names_resource = NamesResource(
-            service=self.names_service,
-            config=resource_configs.names,
-        )
-        self.subjects_resource = SubjectsResource(
-            service=self.subjects_service,
-            config=resource_configs.subjects,
-=======
-            service=self.records_service, config=RDMParentRecordLinksResourceConfig
-        )
-
         # OAI-PMH
         self.oaipmh_server_resource = OAIPMHServerResource(
             service=self.oaipmh_server_service,
             config=OAIPMHServerResourceConfig,
         )
+        self.names_resource = NamesResource(
+            service=self.names_service,
+            config=resource_configs.names,
 
         # IIIF
         self.iiif_resource = IIIFResource(
             service=self.iiif_service,
             config=IIIFResourceConfig,
->>>>>>> f7c8a643
+        )
+        self.subjects_resource = SubjectsResource(
+            service=self.subjects_service,
+            config=resource_configs.subjects,
         )
 
     def fix_datacite_configs(self, app):
